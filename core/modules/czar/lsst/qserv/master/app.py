#
# LSST Data Management System
# Copyright 2008-2014 LSST Corporation.
#
# This product includes software developed by the
# LSST Project (http://www.lsst.org/).
#
# This program is free software: you can redistribute it and/or modify
# it under the terms of the GNU General Public License as published by
# the Free Software Foundation, either version 3 of the License, or
# (at your option) any later version.
#
# This program is distributed in the hope that it will be useful,
# but WITHOUT ANY WARRANTY; without even the implied warranty of
# MERCHANTABILITY or FITNESS FOR A PARTICULAR PURPOSE.  See the
# GNU General Public License for more details.
#
# You should have received a copy of the LSST License Statement and
# the GNU General Public License along with this program.  If not,
# see <http://www.lsstcorp.org/LegalNotices/>.
#

# app module for lsst.qserv.master
#
# The app module can be thought-of as the top-level code module for
# the qserv frontend's functionality.  It implements the "interesting"
# code that accepts an incoming query and sends it to be
# executed. Most of its logic should eventually be pushed to C++ code
# for greater efficiency and maintainability. The dispatch and query
# management has been migrated over to the C++ layer for efficiency, so
# it makes sense to move closely-related code there to reduce the pain
# of Python-C++ language boundary crossings.
#
# This is the  "high-level application logic" and glue of the qserv
# master/frontend.
#
# InBandQueryAction is the biggest actor in this module. Leftover code
# from older parsing/manipulation/dispatch models may exist and should
# be removed (please open a ticket).
#
# The biggest ugliness here is due to the use of a Python geometry
# module for computing the chunk numbers, given a RA/decl area
# specification. The C++ layer extracts these specifications from the
# query, the code here must pull them out, pass them to the geometry
# module, and then push the resulting specifications down to C++ again
# so that the chunk queries can be dispatched without language
# crossings for each chunk query.
#
# Questions? Contact Daniel L. Wang, SLAC (danielw)
#
# Standard Python imports
import errno
import hashlib
from itertools import chain, imap, ifilter
import os
import cProfile as profile
import pstats
import random
import re
from subprocess import Popen, PIPE
import sys
import threading
import time
import traceback
from string import Template

# Package imports
import logger
import metadata
import spatial
import lsst.qserv.master.config
from lsst.qserv.master import geometry
from lsst.qserv.master.geometry import SphericalBox
from lsst.qserv.master.geometry import SphericalConvexPolygon, convexHull
from lsst.qserv.master.db import TaskDb as Persistence
from lsst.qserv.master.db import Db

# SWIG'd functions

# xrdfile - raw xrootd access
from lsst.qserv.master import xrdOpen, xrdClose, xrdRead, xrdWrite
from lsst.qserv.master import xrdLseekSet, xrdReadStr
from lsst.qserv.master import xrdReadToLocalFile, xrdOpenWriteReadSaveClose

from lsst.qserv.master import charArray_frompointer, charArray

# transaction
from lsst.qserv.master import TransactionSpec

# Dispatcher
from lsst.qserv.master import newSession, discardSession
from lsst.qserv.master import setupQuery, getSessionError
from lsst.qserv.master import getConstraints, addChunk, ChunkSpec
from lsst.qserv.master import getDominantDb
from lsst.qserv.master import getDbStriping
from lsst.qserv.master import configureSessionMerger3, submitQuery3


from lsst.qserv.master import joinSession
from lsst.qserv.master import getQueryStateString, getErrorDesc
from lsst.qserv.master import SUCCESS as QueryState_SUCCESS
# Parser
from lsst.qserv.master import ChunkMeta

# queryMsg
from lsst.qserv.master import msgCode
from lsst.qserv.master import queryMsgAddMsg

# Experimental interactive prompt (not currently working)
import code, traceback, signal


# Constant, long-term, this should be defined differently
dummyEmptyChunk = 1234567890
CHUNK_COL = "chunkId"
SUBCHUNK_COL = "subChunkId"

def debug(sig, frame):
    """Interrupt running process, and provide a python prompt for
    interactive debugging."""
    d={'_frame':frame}         # Allow access to frame object.
    d.update(frame.f_globals)  # Unless shadowed by global
    d.update(frame.f_locals)

    i = code.InteractiveConsole(d)
    message  = "Signal recieved : entering python shell.\nTraceback:\n"
    message += ''.join(traceback.format_stack(frame))
    i.interact(message)

def listen():
    """Register debug() as a signal handler to SIGUSR1"""
    signal.signal(signal.SIGUSR1, debug)  # Register handler
listen()


######################################################################
## Methods
######################################################################
## MySQL interface helpers
def computeShortCircuitQuery(query, conditions):
    """Return the result for a short-circuit query, or None if query is
    not a known short-circuit query."""
    if query == "select current_user()":
        return ("qserv@%","","")
    return # not a short circuit query.

## Helpers
def getResultTable(tableName):
    """Spawn a subprocess to invoke mysql and retrieve the rows of
    table tableName."""
    # Minimal sanitizing
    tableName = tableName.strip()
    assert not filter(lambda x: x in tableName, ["(",")",";"])
    sqlCmd = "SELECT * FROM %s;" % tableName

    # Get config
    config = lsst.qserv.master.config.config
    socket = config.get("resultdb", "unix_socket")
    db = config.get("resultdb", "db")
    mysql = config.get("mysql", "mysqlclient")
    if not mysql:
        mysql = "mysql"

    # Execute
    cmdList = [mysql, "--socket", socket, db]
    p = Popen(cmdList, bufsize=0,
              stdin=PIPE, stdout=PIPE, close_fds=True)
    (outdata,errdummy) = p.communicate(sqlCmd)
    p.stdin.close()
    if p.wait() != 0:
        return "Error getting table %s." % tableName, outdata
    return outdata

######################################################################
## Classes
######################################################################

<<<<<<< HEAD
_defaultMetadataCacheSessionId = None

class MetadataCacheIface:
    """MetadataCacheIface encapsulates logic to prepare, metadata
       information by fetching it from qserv metadata server into
       C++ memory structure. It is stateless. Throws exceptions on
       failure."""

    def getDefaultSessionId(self):
        """Returns default sessionId. It will initialize it if needed.
           Note: initialization involves contacting qserv metadata
           server (qms). This is the only time qserv talks to qms.
           This function throws QmsException if case of problems."""
        global _defaultMetadataCacheSessionId
        if _defaultMetadataCacheSessionId is None:
            _defaultMetadataCacheSessionId = self.newSession()
            self.printSession(_defaultMetadataCacheSessionId)
        return _defaultMetadataCacheSessionId

    def newSession(self):
        """Creates a new session: assigns sessionId, populates the C++
           cache and returns the sessionId."""
        sessionId = newMetadataSession()
        qmsClient = Client(
            lsst.qserv.master.config.config.get("metaServer", "host"),
            int(lsst.qserv.master.config.config.get("metaServer", "port")),
            lsst.qserv.master.config.config.get("metaServer", "user"),
            lsst.qserv.master.config.config.get("metaServer", "passwd"))
        self._fetchAllData(sessionId, qmsClient)
        return sessionId

    def printSession(self, sessionId):
        printMetadataCache(sessionId)

    def discardSession(self, sessionId):
        discardMetadataSession(sessionId)

    def _fetchAllData(self, sessionId, qmsClient):
        dbs = qmsClient.listDbs()
        for dbName in dbs:
            partStrategy = self._addDb(dbName, sessionId, qmsClient);
            tables = qmsClient.listTables(dbName)
            for tableName in tables:
                self._addTable(dbName, tableName, partStrategy, sessionId, qmsClient)

    def _addDb(self, dbName, sessionId, qmsClient):
        # retrieve info about each db
        x = qmsClient.retrieveDbInfo(dbName)
        # call the c++ function
        if x["partitioningStrategy"] == "sphBox":
            logger.dbg("add partitioned, ", dbName, x)
            ret = addDbInfoPartitionedSphBox(
                sessionId, dbName,
                int(x["stripes"]),
                int(x["subStripes"]),
                float(x["defaultOverlap_fuzziness"]),
                float(x["defaultOverlap_nearNeigh"]))
        elif x["partitioningStrategy"] == "None":
            logger.dbg("add non partitioned, ", db)
            ret = addDbInfoNonPartitioned(sessionId, dbName)
        else:
            raise QmsException(Status.ERR_INVALID_PART)
        if ret != 0:
            if ret == -1: # the dbInfo does not exist
                raise QmsException(Status.ERR_DB_NOT_EXISTS)
            if ret == -2: # the table is already there
                raise QmsException(Status.ERR_TABLE_EXISTS)
            raise QmsException(Status.ERR_INTERNAL)
        return x["partitioningStrategy"]

    def _addTable(self, dbName, tableName, partStrategy, sessionId, qmsClient):
        # retrieve info about each db
        x = qmsClient.retrieveTableInfo(dbName, tableName)
        # call the c++ function
        if partStrategy == "sphBox": # db is partitioned
            if "overlap" in x:       # but this table does not have to be
                ret = addTbInfoPartitionedSphBox(
                    sessionId,
                    dbName,
                    tableName,
                    float(x["overlap"]),
                    x["lonCol"],
                    x["latCol"],
                    x["objIdCol"],
                    int(x["lonColNo"]),
                    int(x["latColNo"]),
                    int(x["objIdColNo"]),
                    int(x["logicalPart"]),
                    int(x["physChunking"]))
            else:                    # db is not partitioned
                ret = addTbInfoNonPartitioned(sessionId, dbName, tableName)
        elif partStrategy == "None":
            ret = addTbInfoNonPartitioned(sessionId, dbName, tableName)
        else:
            raise QmsException(Status.ERR_INVALID_PART)
        if ret != 0:
            if ret == -1: # the dbInfo does not exist
                raise QmsException(Status.ERR_DB_NOT_EXISTS)
            if ret == -2: # the table is already there
                raise QmsException(Status.ERR_TABLE_EXISTS)
            raise QmsException(Status.ERR_INTERNAL)

########################################################################

=======
>>>>>>> e1050f63
class TaskTracker:
    def __init__(self):
        self.tasks = {}
        self.pers = Persistence()
        pass

    def track(self, name, task, querytext):
        # create task in db with name
        taskId = self.pers.addTask((None, querytext))
        self.tasks[taskId] = {"task" : task}
        return taskId

    def task(self, taskId):
        return self.tasks[taskId]["task"]

########################################################################

class SleepingThread(threading.Thread):
    def __init__(self, howlong=1.0):
        self.howlong=howlong
        threading.Thread.__init__(self)
    def run(self):
        time.sleep(self.howlong)

########################################################################
class QueryHintError(Exception):
    """An error in handling query hints"""
    def __init__(self, reason):
        self.reason = reason
    def __str__(self):
        return repr(self.reason)
class ParseError(Exception):
    """An error in parsing the query"""
    def __init__(self, reason):
        self.reason = reason
    def __str__(self):
        return repr(self.reason)
class DataError(Exception):
    """An error with Qserv data. The data underlying qserv is not consistent."""
    def __init__(self, reason):
        self.reason = reason
    def __str__(self):
        return repr(self.reason)

########################################################################
def setupResultScratch():
    """Prepare the configured scratch directory for use, creating if
    necessary and checking for r/w access. """
    # Make sure scratch directory exists.
    cm = lsst.qserv.master.config
    c = lsst.qserv.master.config.config

    scratchPath = c.get("frontend", "scratch_path")
    try: # Make sure the path is there
        os.makedirs(scratchPath)
    except OSError, exc:
        if exc.errno == errno.EEXIST:
            pass
        else:
            raise cm.ConfigError("Bad scratch_dir")
    # Make sure we can read/write the dir.
    if not os.access(scratchPath, os.R_OK | os.W_OK):
        raise cm.ConfigError("No access for scratch_path(%s)" % scratchPath)
    return scratchPath

class IndexLookup:
    def __init__(self, db, table, keyColumn, keyVals):
        self.db = db
        self.table = table
        self.keyColumn = keyColumn
        self.keyVals = keyVals
        pass
class SecondaryIndex:
## FIXME: subchunk index creation
##    "SELECT DISTINCT %s, %s FROM %s" % (CHUNK_COL, SUBCHUNK_COL, table)

    def lookup(self, indexLookups):
        sqls = []
        for lookup in indexLookups:
            table = metadata.getIndexNameForTable("%s.%s" % (lookup.db,
                                                             lookup.table))
            keys = ",".join(lookup.keyVals)
            condition = "%s IN (%s)" % (lookup.keyColumn, keys)
            sql = "SELECT %s FROM %s WHERE %s" % (CHUNK_COL, table, condition)
            sqls.append(sql)
        if not sqls:
            return
        sql = " UNION ".join(sqls)
        db = Db()
        db.activate()
        cids = db.applySql(sql)
        try:
            logger.inf("cids are ", cids)
            cids = map(lambda t: t[0], cids)
        except:
            raise QueryHintError("mysqld error during index lookup q=" + sql)
        del db
        return cids

########################################################################
class InbandQueryAction:
    """InbandQueryAction is an action which represents a user-query
    that is executed using qserv in many pieces. It borrows a little
    from HintedQueryAction, but uses different abstractions
    underneath.
    """
    def __init__(self, query, hints, setSessionId, resultName=""):
        """Construct an InbandQueryAction
        @param query SQL query text (SELECT...)
        @param hints dict containing query hints and context
        @param setSessionId - unary function. a callback so this object can provide
                          a handle (sessionId) for the caller to access query
                          messages.
        @param resultName name of result table for query results."""

        # Set logging severity threshold.
        logger.threshold_inf()

        ## Fields with leading underscores are internal-only
        ## Those without leading underscores may be read by clients
        self.queryStr = query.strip()# Pull trailing whitespace
        # Force semicolon to facilitate worker-side splitting
        if self.queryStr[-1] != ";":  # Add terminal semicolon
            self.queryStr += ";"

        # queryHash identifies the top-level query.
        self.queryHash = self._computeHash(self.queryStr)[:18]
        self.chunkLimit = 2**32 # something big
        self.isValid = False

        self.hints = hints
        self.hintList = [] # C++ parser-extracted hints only.

        self._importQconfig()
        self._invokeLock = threading.Semaphore()
        self._invokeLock.acquire() # Prevent res-retrieval before invoke
        self._resultName = resultName
        try:
            self._prepareForExec()
            # Pass up the sessionId for query messages access.
            setSessionId(self.sessionId)
            # Create query initialization message.
            queryMsgAddMsg(self.sessionId, -1, msgCode.MSG_QUERY_INIT,
                       "Initialize Query: " + self.queryStr);
            self.isValid = True
        except QueryHintError, e:
            self._error = str(e)
        except ParseError, e:
            self._error = str(e)
        except:
            self._error = "Unexpected error: " + str(sys.exc_info())
            logger.err(self._error, traceback.format_exc())
        pass

    def _reportError(self, message):
        queryMsgAddMsg(self.sessionId, -1, -1, message)

    def invoke(self):
        """Begin execution of the query"""
        self._execAndJoin()
        self._invokeLock.release()

    def getError(self):
        """@return description of last error encountered. """
        try:
            return self._error
        except:
            return "Unknown error InbandQueryAction"

    def getResult(self):
        """Wait for query to complete (as necessary) and then return
        a handle to the result.
        @return name of result table"""
        self._invokeLock.acquire()
        # Make sure it's joined.
        self._invokeLock.release()
        return self._resultName

    def getIsValid(self):
        return self.isValid

    def _computeHash(self, bytes):
        return hashlib.md5(bytes).hexdigest()

    def _prepareForExec(self):
        """Prepare data structures and objects for query execution"""
        self.hints = self.hints.copy() # make a copy
        self._dbContext = self.hints.get("db", "")

        cfg = self._prepareCppConfig()
        self.sessionId = newSession(cfg)
        setupQuery(self.sessionId, self.queryStr, self._resultName)
        errorMsg = getSessionError(self.sessionId)
        if errorMsg: raise ParseError(errorMsg)

        self._applyConstraints()
        self._prepareMerger()
        pass

    def _evaluateHints(self, dominantDb, hintList, pmap):
        """Modify self.fullSky and self.partitionCoverage according to
        spatial hints. This is copied from older parser model."""
        self._isFullSky = True
        self._intersectIter = pmap
        if hintList:
            regions = self._computeSpatialRegions(hintList)
            indexRegions = self._computeIndexRegions(hintList)

            if regions != []:
                # Remove the region portion from the intersection tuple
                self._intersectIter = map(
                    lambda i: (i[0], map(lambda j:j[0], i[1])),
                    pmap.intersect(regions))
                self._isFullSky = False
            if indexRegions:
                if regions != []:
                    self._intersectIter = chain(self._intersectIter, indexRegions)
                else:
                    self._intersectIter = map(lambda i: (i,[]), indexRegions)
                self._isFullSky = False
                if not self._intersectIter:
                    self._intersectIter = [(dummyEmptyChunk, [])]
        # _isFullSky indicates that no spatial hints were found.
        # However, if spatial tables are not found in the query, then
        # we should use the dummy chunk so the query can be dispatched
        # once to a node of the balancer's choosing.

        # If hints only apply when partitioned tables are in play.
        # FIXME: we should check if partitionined tables are being accessed,
        # and then act to support the heaviest need (e.g., if a chunked table
        # is being used, then issue chunked queries).
        logger.dbg("Affected chunks: ", [x[0] for x in self._intersectIter])
        pass

    def _applyConstraints(self):
        """Extract constraints from parsed query(C++), re-marshall values,
        call evaluateHints, and add the chunkIds into the query(C++) """
        # Retrieve constraints as (name, [param1,param2,param3,...])
        self.constraints = getConstraints(self.sessionId)
        logger.dbg("Getting constraints", self.constraints, "size=",
                   self.constraints.size())
        dominantDb = getDominantDb(self.sessionId)
        dbStriping = getDbStriping(self.sessionId)
        if (dbStriping.a < 1) or (dbStriping.b < 1):
            msg = "Partitioner's stripes and substripes must be natural numbers."
            raise lsst.qserv.master.config.ConfigError(msg)
        self.pmap = spatial.makePmap(dominantDb, dbStriping.a, dbStriping.b)

        def iterateConstraints(constraintVec):
            for i in range(constraintVec.size()):
                yield constraintVec.get(i)
        for constraint in iterateConstraints(self.constraints):
            logger.inf("constraint=", constraint)
            params = [constraint.paramsGet(i)
                      for i in range(constraint.paramsSize())]
            self.hints[constraint.name] = params
            self.hintList.append((constraint.name, params))
            pass
        self._evaluateHints(dominantDb, self.hintList, self.pmap)
        self._emptyChunks = metadata.getEmptyChunks(dominantDb)
        if not self._emptyChunks:
            raise DataError("No empty chunks for db")
        count = 0
        chunkLimit = self.chunkLimit
        for chunkId, subIter in self._intersectIter:
            if chunkId in self._emptyChunks:
                logger.dbg("Rejecting empty chunk:", chunkId)
                continue
            #prepare chunkspec
            c = ChunkSpec()
            c.chunkId = chunkId
            scount=0
            sList = [s for s in subIter]
            #for s in sList: # debugging
            #    c.addSubChunk(s)
            #    scount += 1
            #    if scount > 7: break ## FIXME: debug now.
            map(c.addSubChunk, sList)
            addChunk(self.sessionId, c)
            count += 1
            if count >= chunkLimit: break
        if count == 0:
            c = ChunkSpec()
            c.chunkId = dummyEmptyChunk
            scount=0
            addChunk(self.sessionId, c)
        pass


    def _execAndJoin(self):
        """Signal dispatch to C++ layer and block until execution completes"""
        lastTime = time.time()
        queryMsgAddMsg(self.sessionId, -1, msgCode.MSG_CHUNK_DISPATCH,
                       "Dispatch Query.")
        submitQuery3(self.sessionId)
        elapsed = time.time() - lastTime
        logger.inf("Query dispatch (%s) took %f seconds" % (self.sessionId, elapsed))
        lastTime = time.time()
        s = joinSession(self.sessionId)
        elapsed = time.time() - lastTime
        logger.inf("Query exec (%s) took %f seconds" % (self.sessionId, elapsed))

        if s != QueryState_SUCCESS:
            self._reportError(getErrorDesc(self.sessionId))
        logger.inf("Final state of all queries", getQueryStateString(s))
        if not self.isValid:
            discardSession(self.sessionId)
            return

    def _importQconfig(self):
        """Import config file settings into self"""
        # Config preparation
        cModule = lsst.qserv.master.config

        # chunk limit: For debugging
        cfgLimit = int(cModule.config.get("debug", "chunkLimit"))
        if cfgLimit > 0:
            self.chunkLimit = cfgLimit
            logger.inf("Using debugging chunklimit:", cfgLimit)

        # Memory engine(unimplemented): Buffer results/temporaries in
        # memory on the master. (no control over worker)
        self._useMemory = cModule.config.get("tuning", "memoryEngine")
        return True

    def _prepareCppConfig(self):
        """Construct a C++ stringmap for passing settings and context
        to the C++ layer.
        @return the C++ StringMap object """
        cfg = lsst.qserv.master.config.getStringMap()
        cfg["frontend.scratchPath"] = setupResultScratch()
        cfg["table.defaultdb"] = self._dbContext
        cfg["query.hints"] = ";".join(
            map(lambda (k,v): k + "," + str(v), self.hints.items()))
        cfg["table.result"] = self._resultName
        return cfg

    def _computeIndexRegions(self, hintList):
        """Compute spatial region coverage based on hints.
        @return list of regions"""
        logger.inf("Looking for indexhints in ", hintList)
        secIndexSpecs = ifilter(lambda t: t[0] == "sIndex", hintList)
        lookups = []
        for s in secIndexSpecs:
            params = s[1]
            lookup = IndexLookup(params[0], params[1], params[2], params[3:])
            lookups.append(lookup)
            pass
        index = SecondaryIndex()
        chunkIds = index.lookup(lookups)
        logger.inf("lookup got chunks:", chunkIds)
        return chunkIds

    def _computeSpatialRegions(self, hintList):
        """Compute spatial region coverage based on hints.
        @return list of regions"""
        r = spatial.getRegionFactory()
        regs = r.getRegionFromHint(hintList)
        if regs != None:
            return regs
        else:
            if r.errorDesc:
                # How can we give a good error msg to the client?
                s = "Error parsing hint string %s"
                raise QueryHintError(s % r.errorDesc)
            return []
        pass

    def _prepareMerger(self):
        """Prepare session merger to handle incoming results."""
        c = lsst.qserv.master.config.config
        dbSock = c.get("resultdb", "unix_socket")
        dbUser = c.get("resultdb", "user")
        dbName = c.get("resultdb", "db")
        dropMem = c.get("resultdb","dropMem")

        mysqlBin = c.get("mysql", "mysqlclient")
        if not mysqlBin:
            mysqlBin = "mysql"
        configureSessionMerger3(self.sessionId)
        pass


    pass # class InbandQueryAction

class KillQueryAction:
    def __init__(self, query):
        self.query = query
        pass
    def invoke(self):
        logger.err("invoking kill query", self.query)
        return "Unimplemented"

class CheckAction:
    def __init__(self, tracker, handle):
        self.tracker = tracker
        self.texthandle = handle
        pass
    def invoke(self):
        self.results = None
        id = int(self.texthandle)
        t = self.tracker.task(id)
        if t:
            self.results = 50 # placeholder. 50%

########################################################################
########################################################################
########################################################################

#see if it's better to not bother with an action object
def results(tracker, handle):
        id = int(handle)
        t = tracker.task(id)
        if t:
            return "Some host with some port with some db"
        return None

def clauses(col, cmin, cmax):
    return ["%s between %smin and %smax" % (cmin, col, col),
            "%s between %smin and %smax" % (cmax, col, col),
            "%smin between %s and %s" % (col, cmin, cmax)]<|MERGE_RESOLUTION|>--- conflicted
+++ resolved
@@ -174,114 +174,6 @@
 ######################################################################
 ## Classes
 ######################################################################
-
-<<<<<<< HEAD
-_defaultMetadataCacheSessionId = None
-
-class MetadataCacheIface:
-    """MetadataCacheIface encapsulates logic to prepare, metadata
-       information by fetching it from qserv metadata server into
-       C++ memory structure. It is stateless. Throws exceptions on
-       failure."""
-
-    def getDefaultSessionId(self):
-        """Returns default sessionId. It will initialize it if needed.
-           Note: initialization involves contacting qserv metadata
-           server (qms). This is the only time qserv talks to qms.
-           This function throws QmsException if case of problems."""
-        global _defaultMetadataCacheSessionId
-        if _defaultMetadataCacheSessionId is None:
-            _defaultMetadataCacheSessionId = self.newSession()
-            self.printSession(_defaultMetadataCacheSessionId)
-        return _defaultMetadataCacheSessionId
-
-    def newSession(self):
-        """Creates a new session: assigns sessionId, populates the C++
-           cache and returns the sessionId."""
-        sessionId = newMetadataSession()
-        qmsClient = Client(
-            lsst.qserv.master.config.config.get("metaServer", "host"),
-            int(lsst.qserv.master.config.config.get("metaServer", "port")),
-            lsst.qserv.master.config.config.get("metaServer", "user"),
-            lsst.qserv.master.config.config.get("metaServer", "passwd"))
-        self._fetchAllData(sessionId, qmsClient)
-        return sessionId
-
-    def printSession(self, sessionId):
-        printMetadataCache(sessionId)
-
-    def discardSession(self, sessionId):
-        discardMetadataSession(sessionId)
-
-    def _fetchAllData(self, sessionId, qmsClient):
-        dbs = qmsClient.listDbs()
-        for dbName in dbs:
-            partStrategy = self._addDb(dbName, sessionId, qmsClient);
-            tables = qmsClient.listTables(dbName)
-            for tableName in tables:
-                self._addTable(dbName, tableName, partStrategy, sessionId, qmsClient)
-
-    def _addDb(self, dbName, sessionId, qmsClient):
-        # retrieve info about each db
-        x = qmsClient.retrieveDbInfo(dbName)
-        # call the c++ function
-        if x["partitioningStrategy"] == "sphBox":
-            logger.dbg("add partitioned, ", dbName, x)
-            ret = addDbInfoPartitionedSphBox(
-                sessionId, dbName,
-                int(x["stripes"]),
-                int(x["subStripes"]),
-                float(x["defaultOverlap_fuzziness"]),
-                float(x["defaultOverlap_nearNeigh"]))
-        elif x["partitioningStrategy"] == "None":
-            logger.dbg("add non partitioned, ", db)
-            ret = addDbInfoNonPartitioned(sessionId, dbName)
-        else:
-            raise QmsException(Status.ERR_INVALID_PART)
-        if ret != 0:
-            if ret == -1: # the dbInfo does not exist
-                raise QmsException(Status.ERR_DB_NOT_EXISTS)
-            if ret == -2: # the table is already there
-                raise QmsException(Status.ERR_TABLE_EXISTS)
-            raise QmsException(Status.ERR_INTERNAL)
-        return x["partitioningStrategy"]
-
-    def _addTable(self, dbName, tableName, partStrategy, sessionId, qmsClient):
-        # retrieve info about each db
-        x = qmsClient.retrieveTableInfo(dbName, tableName)
-        # call the c++ function
-        if partStrategy == "sphBox": # db is partitioned
-            if "overlap" in x:       # but this table does not have to be
-                ret = addTbInfoPartitionedSphBox(
-                    sessionId,
-                    dbName,
-                    tableName,
-                    float(x["overlap"]),
-                    x["lonCol"],
-                    x["latCol"],
-                    x["objIdCol"],
-                    int(x["lonColNo"]),
-                    int(x["latColNo"]),
-                    int(x["objIdColNo"]),
-                    int(x["logicalPart"]),
-                    int(x["physChunking"]))
-            else:                    # db is not partitioned
-                ret = addTbInfoNonPartitioned(sessionId, dbName, tableName)
-        elif partStrategy == "None":
-            ret = addTbInfoNonPartitioned(sessionId, dbName, tableName)
-        else:
-            raise QmsException(Status.ERR_INVALID_PART)
-        if ret != 0:
-            if ret == -1: # the dbInfo does not exist
-                raise QmsException(Status.ERR_DB_NOT_EXISTS)
-            if ret == -2: # the table is already there
-                raise QmsException(Status.ERR_TABLE_EXISTS)
-            raise QmsException(Status.ERR_INTERNAL)
-
-########################################################################
-
-=======
->>>>>>> e1050f63
 class TaskTracker:
     def __init__(self):
         self.tasks = {}
