--- conflicted
+++ resolved
@@ -73,18 +73,8 @@
 lookupKey(QueryContext& context, boost::shared_ptr<ColumnRef> cr) {
     // Match cr as a column ref against the key column for a database's
     // partitioning strategy.
-<<<<<<< HEAD
-    if((!cr) || !context.metadata) { return false; }
-    if(!context.metadata->checkIfContainsDb(cr->db)
-       || !context.metadata->checkIfContainsTable(cr->db, cr->table)) {
-            throw std::logic_error("Invalid db/table:" + cr->db + "." + cr->table);
-        }
-
-    std::string keyColumn = context.metadata->getKeyColumn(cr->db, cr->table);
-=======
     if((!cr) || !context.cssFacade) { return false; }
     std::string keyColumn = context.cssFacade->getKeyColumn(cr->db, cr->table);
->>>>>>> e1050f63
     return (!cr->column.empty()) && (keyColumn == cr->column);
 }
 
@@ -576,17 +566,8 @@
     // db, table, column, val1, val2, ...
     p->_params.push_back(context.dominantDb);
     p->_params.push_back(context.anonymousTable);
-<<<<<<< HEAD
-    if(!context.metadata->checkIfContainsDb(context.dominantDb)
-       || !context.metadata->checkIfContainsTable(context.dominantDb, context.anonymousTable) ) {
-        throw std::logic_error("Invalid db/table: " + context.dominantDb + "." + context.anonymousTable);
-    }
-    std::string keyColumn = context.metadata->getKeyColumn(context.dominantDb,
-                                                           context.anonymousTable);
-=======
     std::string keyColumn = context.cssFacade->getKeyColumn(context.dominantDb,
                                                             context.anonymousTable);
->>>>>>> e1050f63
     p->_params.push_back(keyColumn);
     std::copy(original._params.begin(), original._params.end(),
               std::back_inserter(p->_params));
