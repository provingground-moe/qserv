/*
 * LSST Data Management System
 * Copyright 2012-2014 LSST Corporation.
 *
 * This product includes software developed by the
 * LSST Project (http://www.lsst.org/).
 *
 * This program is free software: you can redistribute it and/or modify
 * it under the terms of the GNU General Public License as published by
 * the Free Software Foundation, either version 3 of the License, or
 * (at your option) any later version.
 *
 * This program is distributed in the hope that it will be useful,
 * but WITHOUT ANY WARRANTY; without even the implied warranty of
 * MERCHANTABILITY or FITNESS FOR A PARTICULAR PURPOSE.  See the
 * GNU General Public License for more details.
 *
 * You should have received a copy of the LSST License Statement and
 * the GNU General Public License along with this program.  If not,
 * see <http://www.lsstcorp.org/LegalNotices/>.
 */
/**
  * @file SelectStmt.cc
  *
  * @brief Implementation of a SelectStmt
  *
  * SelectStmt is the query info structure. It contains information
  * about the top-level query characteristics. It shouldn't contain
  * information about run-time query execution.  It might contain
  * enough information to generate queries for execution.
  *
  * @author Daniel L. Wang, SLAC
  */

#include "query/SelectStmt.h"

// Standard
#include <map>

// Boost
#include <boost/algorithm/string/predicate.hpp> // string iequal

#include "query/SelectList.h"
#include "query/FromList.h"
#include "query/GroupByClause.h"
#include "query/OrderByClause.h"
#include "query/HavingClause.h"
#include "query/WhereClause.h"
#include "log/Logger.h"

<<<<<<< HEAD
=======

// namespace modifiers
namespace qMaster = lsst::qserv::master;


////////////////////////////////////////////////////////////////////////
// Experimental
////////////////////////////////////////////////////////////////////////

// forward
>>>>>>> f931de6c

////////////////////////////////////////////////////////////////////////
// anonymous
////////////////////////////////////////////////////////////////////////
namespace {
template <typename T>
inline void renderTemplate(lsst::qserv::query::QueryTemplate& qt,
                           char const prefix[],
                           boost::shared_ptr<T> t) {
    if(t.get()) {
        qt.append(prefix);
        t->renderTo(qt);
    }
}
template <typename T>
inline void
cloneIf(boost::shared_ptr<T>& dest, boost::shared_ptr<T> source) {
    if(source.get()) dest = source->clone();
}
template <typename T>
inline void
copySyntaxIf(boost::shared_ptr<T>& dest, boost::shared_ptr<T> source) {
    if(source.get()) dest = source->copySyntax();
}
} // namespace


namespace lsst {
namespace qserv {
namespace query {
            
////////////////////////////////////////////////////////////////////////
// class SelectStmt
////////////////////////////////////////////////////////////////////////

SelectStmt::SelectStmt() {
}

<<<<<<< HEAD
void SelectStmt::diagnose() {
=======
std::string qMaster::SelectStmt::diagnose() {
>>>>>>> f931de6c
    //_selectList->getColumnRefList()->printRefs();
    //_selectList->dbgPrint(std::cout);
    return _generateDbg();
}

QueryTemplate
SelectStmt::getTemplate() const {
    QueryTemplate qt;
    renderTemplate(qt, "SELECT", _selectList);
    renderTemplate(qt, "FROM", _fromList);
    renderTemplate(qt, "WHERE", _whereClause);
    renderTemplate(qt, "GROUP BY", _groupBy);
    renderTemplate(qt, "HAVING", _having);
    renderTemplate(qt, "ORDER BY", _orderBy);

    if(_limit != -1) {
        std::stringstream ss;
        ss << _limit;
        qt.append("LIMIT");
        qt.append(ss.str());
    }
    return qt;
}

/// getPostTemplate() is specialized to the needs of generating a
/// "post" string for the aggregating table merger MergeFixup
/// object. Hopefully, we will port the merger to use the merging
/// statement more as-is (just patching the FROM part).
QueryTemplate
SelectStmt::getPostTemplate() const {
    QueryTemplate qt;
    renderTemplate(qt, "GROUP BY", _groupBy);
    renderTemplate(qt, "HAVING", _having);
    renderTemplate(qt, "ORDER BY", _orderBy);
    return qt;
}

boost::shared_ptr<WhereClause const>
SelectStmt::getWhere() const {
    return _whereClause;
}

<<<<<<< HEAD
boost::shared_ptr<SelectStmt>
SelectStmt::copyDeep() const {
=======
boost::shared_ptr<qMaster::SelectStmt>
qMaster::SelectStmt::clone() const {
>>>>>>> f931de6c
    boost::shared_ptr<SelectStmt> newS(new SelectStmt(*this));
    // Starting from a shallow copy, make a copy of the syntax portion.
    cloneIf(newS->_fromList, _fromList);
    cloneIf(newS->_selectList, _selectList);
    cloneIf(newS->_whereClause, _whereClause);
    cloneIf(newS->_orderBy, _orderBy);
    cloneIf(newS->_groupBy, _groupBy);
    cloneIf(newS->_having, _having);
    // For the other fields, default-copied versions are okay.
    return newS;
}

boost::shared_ptr<SelectStmt>
SelectStmt::copyMerge() const {
    boost::shared_ptr<SelectStmt> newS(new SelectStmt(*this));
    // Starting from a shallow copy, copy only the pieces that matter
    // for the merge clause.
    copySyntaxIf(newS->_selectList, _selectList);
    copySyntaxIf(newS->_orderBy, _orderBy);
    copySyntaxIf(newS->_groupBy, _groupBy);
    copySyntaxIf(newS->_having, _having);
    // Eliminate the parts that don't matter, e.g., the where clause
    newS->_whereClause.reset();
    newS->_fromList.reset();
    return newS;
}

boost::shared_ptr<SelectStmt>
SelectStmt::copySyntax() const {
    boost::shared_ptr<SelectStmt> newS(new SelectStmt(*this));
    // Starting from a shallow copy, make a copy of the syntax portion.
    copySyntaxIf(newS->_fromList, _fromList);
    copySyntaxIf(newS->_selectList, _selectList);
    copySyntaxIf(newS->_whereClause, _whereClause);
    copySyntaxIf(newS->_orderBy, _orderBy);
    copySyntaxIf(newS->_groupBy, _groupBy);
    copySyntaxIf(newS->_having, _having);
    // For the other fields, default-copied versions are okay.
    return newS;
}

////////////////////////////////////////////////////////////////////////
// class SelectStmt (private)
////////////////////////////////////////////////////////////////////////
namespace {
template <typename OS, typename T>
inline OS& print(OS& os, char const label[], boost::shared_ptr<T> t) {
    if(t.get()) {
        os << label << ": " << *t << std::endl;
    }
    return os;
}
template <typename OS, typename T>
inline OS& generate(OS& os, char const label[], boost::shared_ptr<T> t) {
    if(t.get()) {
        os << label << " " << t->getGenerated() << std::endl;
    }
    return os;
}
} // anonymous

void SelectStmt::_print() {
    //_selectList->getColumnRefList()->printRefs();
    print(LOG_STRM(Info), "from", _fromList);
    print(LOG_STRM(Info), "select", _selectList);
    print(LOG_STRM(Info), "where", _whereClause);
    print(LOG_STRM(Info), "groupby", _groupBy);
    print(LOG_STRM(Info), "having", _having);
    print(LOG_STRM(Info), "orderby", _orderBy);
    if(_limit != -1) { LOGGER_INF << " LIMIT " << _limit; }
}

<<<<<<< HEAD
void SelectStmt::_generate() {
    LOGGER_INF << getTemplate().dbgStr() << std::endl;
}

}}} // namespace lsst::qserv::query
=======
std::string qMaster::SelectStmt::_generateDbg() {
    return getTemplate().dbgStr();
}
>>>>>>> f931de6c
<|MERGE_RESOLUTION|>--- conflicted
+++ resolved
@@ -48,19 +48,6 @@
 #include "query/WhereClause.h"
 #include "log/Logger.h"
 
-<<<<<<< HEAD
-=======
-
-// namespace modifiers
-namespace qMaster = lsst::qserv::master;
-
-
-////////////////////////////////////////////////////////////////////////
-// Experimental
-////////////////////////////////////////////////////////////////////////
-
-// forward
->>>>>>> f931de6c
 
 ////////////////////////////////////////////////////////////////////////
 // anonymous
@@ -99,11 +86,7 @@
 SelectStmt::SelectStmt() {
 }
 
-<<<<<<< HEAD
-void SelectStmt::diagnose() {
-=======
-std::string qMaster::SelectStmt::diagnose() {
->>>>>>> f931de6c
+std::string SelectStmt::diagnose() {
     //_selectList->getColumnRefList()->printRefs();
     //_selectList->dbgPrint(std::cout);
     return _generateDbg();
@@ -146,13 +129,8 @@
     return _whereClause;
 }
 
-<<<<<<< HEAD
 boost::shared_ptr<SelectStmt>
-SelectStmt::copyDeep() const {
-=======
-boost::shared_ptr<qMaster::SelectStmt>
-qMaster::SelectStmt::clone() const {
->>>>>>> f931de6c
+SelectStmt::clone() const {
     boost::shared_ptr<SelectStmt> newS(new SelectStmt(*this));
     // Starting from a shallow copy, make a copy of the syntax portion.
     cloneIf(newS->_fromList, _fromList);
@@ -225,14 +203,8 @@
     if(_limit != -1) { LOGGER_INF << " LIMIT " << _limit; }
 }
 
-<<<<<<< HEAD
-void SelectStmt::_generate() {
-    LOGGER_INF << getTemplate().dbgStr() << std::endl;
-}
-
-}}} // namespace lsst::qserv::query
-=======
-std::string qMaster::SelectStmt::_generateDbg() {
+std::string SelectStmt::_generateDbg() {
     return getTemplate().dbgStr();
 }
->>>>>>> f931de6c
+
+}}} // namespace lsst::qserv::query