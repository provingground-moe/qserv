--- conflicted
+++ resolved
@@ -1,11 +1,7 @@
 CREATE USER IF NOT EXISTS '{{MYSQLD_USER_QSERV}}'@'localhost';
 
 -- Used by xrootd Qserv plugin:
-<<<<<<< HEAD
--- to publish LSST databases, tables and chunks
-=======
 -- to publish LSST databases and chunks
->>>>>>> 2c0a209a
 
 DROP DATABASE IF EXISTS qservw_worker;
 CREATE DATABASE qservw_worker;
@@ -23,31 +19,14 @@
 CREATE TABLE qservw_worker.Chunks (
 
   `db`    CHAR(200)    NOT NULL,
-<<<<<<< HEAD
-  `table` CHAR(200)    NOT NULL,
-  `chunk` INT UNSIGNED NOT NULL,
-
-  UNIQUE KEY(`db`,`table`,`chunk`)
-=======
   `chunk` INT UNSIGNED NOT NULL,
 
   UNIQUE KEY(`db`,`chunk`)
->>>>>>> 2c0a209a
 
 ) ENGINE=InnoDB;
 
 CREATE TABLE qservw_worker.Id (
 
-<<<<<<< HEAD
-  `id`      VARCHAR(64) NOT NULL,
-  `created` DATETIME    NOT NULL,
-
-  PRIMARY KEY (`id`)
-
-) ENGINE=InnoDB;
-
-INSERT INTO qservw_worker.Id VALUES (UUID(), NOW());
-=======
   `id`      VARCHAR(64)  NOT NULL,
   `type`    ENUM('UUID') DEFAULT 'UUID',
   `created` TIMESTAMP    DEFAULT CURRENT_TIMESTAMP,
@@ -57,7 +36,6 @@
 ) ENGINE=InnoDB;
 
 INSERT INTO qservw_worker.Id (`id`) VALUES (UUID());
->>>>>>> 2c0a209a
 
 
 GRANT ALL ON `q\_memoryLockDb`.* TO '{{MYSQLD_USER_QSERV}}'@'localhost';
