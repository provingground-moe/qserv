--- conflicted
+++ resolved
@@ -352,81 +352,6 @@
         raise cm.ConfigError("No access for scratch_path(%s)" % scratchPath)
     return scratchPath
 
-<<<<<<< HEAD
-########################################################################    
-
-class QueryBabysitter:
-    """Watches over queries in-flight.  An instrument of query care that
-    can be used by a client.  Unlike the collater, it doesn't do merging.
-    """
-    def __init__(self, sessionId, queryHash, fixup, resultName=""):
-        self._sessionId = sessionId
-        self._inFlight = {}
-        # Scratch mgmt (Consider putting somewhere else)
-        self._scratchPath = setupResultScratch()
-
-        self._setupMerger(fixup, resultName)
-        pass
-
-    def _reportError(self, message):
-        queryMsgAddMsg(self._sessionId, -1, -1, message)
-
-    def _setupMerger(self, fixup, resultName):
-        c = lsst.qserv.master.config.config
-        dbSock = c.get("resultdb", "unix_socket")
-        dbUser = c.get("resultdb", "user")
-        dbName = c.get("resultdb", "db")        
-        dropMem = c.get("resultdb","dropMem")
-
-        mysqlBin = c.get("mysql", "mysqlclient")
-        if not mysqlBin:
-            mysqlBin = "mysql"
-
-        mergeConfig = TableMergerConfig(dbName, resultName, 
-                                        fixup,
-                                        dbUser, dbSock, 
-                                        mysqlBin, dropMem)
-        configureSessionMerger(self._sessionId, mergeConfig)
-
-    def pauseReadback(self):
-        pauseReadTrans(self._sessionId)
-        pass
-
-    def resumeReadback(self):
-        resumeReadTrans(self._sessionId)
-        pass
-
-    def submit(self, chunk, table, q):
-        saveName = self._saveName(chunk)
-        handle = submitQuery(self._sessionId, chunk, q, saveName, table)
-        #print "Chunk %d to %s    (%s)" % (chunk, saveName, table)
-
-    def submitMsg(self, db, chunk, msg, table):
-        saveName = self._saveName(chunk)
-        handle = submitQueryMsg(self._sessionId, db, chunk, msg, 
-                                saveName, table)
-        self._inFlight[chunk] = (handle, table)
-
-    def finish(self):
-        for (k,v) in self._inFlight.items():
-            s = tryJoinQuery(self._sessionId, v[0])
-            #print "State of", k, "is", getQueryStateString(s)
-
-        s = joinSession(self._sessionId)
-        if s != QueryState_SUCCESS:
-            self._reportError(getErrorDesc(self._sessionId))
-        print "Final state of all queries", getQueryStateString(s)
-        
-    def getResultTableName(self):
-        ## Should do sanity checking to make sure that the name has been
-        ## computed.
-        return getSessionResultName(self._sessionId)
-
-    def _saveName(self, chunk):
-        ## Want to delegate this to the merger.
-        dumpName = "%s_%s.dump" % (str(self._sessionId), str(chunk))
-        return os.path.join(self._scratchPath, dumpName)
-=======
 class IndexLookup:
     def __init__(self, db, table, keyColumn, keyVals):
         self.db = db
@@ -454,7 +379,6 @@
         cids = map(lambda t: t[0], cids)
         del db
         return cids
->>>>>>> f61dc93d
 
 ########################################################################
 class InbandQueryAction:
@@ -463,83 +387,16 @@
     from HintedQueryAction, but uses different abstractions
     underneath.
     """
-<<<<<<< HEAD
-    def __init__(self):
-        self.clear() # reset fields
-
-    def clear(self):
-        ## public
-        self.chunked = set([])
-        self.subchunked = set([])
-        self.allowedDbs = set([])
-        self.chunkMapping = ChunkMapping()
-        self.chunkMeta = ChunkMeta()
-        pass
-
-    def applyConfig(self):
-        c = lsst.qserv.master.config.config
-        try:
-            chk = c.get("table", "chunked")
-            subchk = c.get("table", "subchunked")
-            adb = c.get("table", "alloweddbs")
-            self.chunked.update(chk.split(","))
-            self.subchunked.update(subchk.split(","))    
-            self.allowedDbs.update(adb.split(","))
-        except:
-            print "Error: Bad or missing chunked/subchunked spec."
-        self._updateMap()
-        self._updateMeta()
-        pass
-
-    def getMapRef(self, chunk, subchunk):
-        """@return a map reference suitable for sql parsing and substitution.
-        For convenience.
-        """
-        return self.chunkMapping.getMapReference(chunk, subchunk)
-
-    def _updateMeta(self):
-        for db in self.allowedDbs:
-            map(lambda t: self.chunkMeta.add(db, t, 1), self.chunked)
-            map(lambda t: self.chunkMeta.add(db, t, 2), self.subchunked)
-        pass
-
-    def _updateMap(self):
-        map(self.chunkMapping.addChunkKey, self.chunked)
-        map(self.chunkMapping.addSubChunkKey, self.subchunked)
-        pass
-
-########################################################################
-class QueryHintError(Exception):
-    """An error in query hinting (Bad/missing values)."""
-    def __init__(self, reason):
-        self.reason = reason
-    def __str__(self):
-        return repr(self.reason)
-
-########################################################################
-class HintedQueryAction:
-    """A HintedQueryAction encapsulates logic to prepare, execute, and
-    retrieve results of a query that has a hint string.
-    @param query - user query string
-    @param hints - key-value for unstructured query hints
-    @param pmap - partitioning map for spatial chunk mapping. caller-maintained
-    @param setSessionId - unary function. a callback so this object can provide
-                          a handle (sessionId) for the caller to access query
-                          messages.
-    @param resultName - name of result table.
-    """
-    def __init__(self, query, hints, pmap, setSessionId, resultName=""):
-=======
-    def __init__(self, query, hints, reportError, resultName=""):
+    def __init__(self, query, hints, setSessionId, resultName=""):
         """Construct an InbandQueryAction
         @param query SQL query text (SELECT...)
         @param hints dict containing query hints and context
-        @param reportError unary function that accepts the description
-                           of an encountered error.
+        @param setSessionId - unary function. a callback so this object can provide
+                          a handle (sessionId) for the caller to access query
+                          messages.
         @param resultName name of result table for query results."""
         ## Fields with leading underscores are internal-only
         ## Those without leading underscores may be read by clients
->>>>>>> f61dc93d
         self.queryStr = query.strip()# Pull trailing whitespace
         # Force semicolon to facilitate worker-side splitting
         if self.queryStr[-1] != ";":  # Add terminal semicolon
@@ -550,32 +407,6 @@
         self.chunkLimit = 2**32 # something big
         self.isValid = False
 
-<<<<<<< HEAD
-        if not self._parseAndPrep(query, hints):
-            return
-        # Pass up the sessionId for query messages access.
-        setSessionId(self._sessionId)
-
-        if not self._isValid:
-            discardSession(self._sessionId)
-            return
-
-        # Create query initialization message.
-        queryMsgAddMsg(self._sessionId, -1, msgCode.MSG_QUERY_INIT,
-                       "Initialize Query: " + self.queryStr);
-
-        self._prepForExec(self._useMemory, resultName)
-
-    def _importQconfig(self, pmap, hints):
-        """Import various config bits and initialize some private variables.
-        Gets a sessionId.
-        """
-
-        self._dbContext = "LSST" # Later adjusted by hints.
-        # Hint evaluation
-        self._pmap = pmap
-        self._isFullSky = False # Does query involves whole sky
-=======
         self.hints = hints
         self.hintList = [] # C++ parser-extracted hints only.
 
@@ -583,18 +414,16 @@
         self._invokeLock = threading.Semaphore()
         self._invokeLock.acquire() # Prevent res-retrieval before invoke
         self._resultName = resultName
-        self._reportError = reportError
->>>>>>> f61dc93d
         try:
             self.metaCacheSession = MetadataCacheIface().getDefaultSessionId()
             self._prepareForExec()
+            # Pass up the sessionId for query messages access.
+            setSessionId(self.sessionId)
+            # Create query initialization message.
+            queryMsgAddMsg(self.sessionId, -1, msgCode.MSG_QUERY_INIT,
+                       "Initialize Query: " + self.queryStr);
             self.isValid = True
         except QueryHintError, e:
-<<<<<<< HEAD
-            self._isValid = False
-            self._error = e.reason
-            return
-=======
             self._error = str(e)
         except ParseError, e:
             self._error = str(e)
@@ -602,7 +431,9 @@
             self._error = "Unexpected error: " + str(sys.exc_info())
             print self._error, traceback.format_exc()
         pass
->>>>>>> f61dc93d
+
+    def _reportError(self, message):
+        queryMsgAddMsg(self.sessionId, -1, -1, message)
 
     def invoke(self):
         """Begin execution of the query"""
@@ -616,32 +447,6 @@
         except:
             return "Unknown error InbandQueryAction"
 
-<<<<<<< HEAD
-    def _prepForExec(self, useMemory, resultName):
-        self._postFixChunkScope(self._substitution.getChunkLevel())
-
-        # Query babysitter.
-        self._babysitter = QueryBabysitter(self._sessionId, self.queryHash,
-                                           self._substitution.getMergeFixup(),
-                                           resultName)
-        ## For generating subqueries
-        if useMemory == "yes":
-            print "Memory spec:", useMemory
-            engineSpec = "ENGINE=MEMORY "
-        else: engineSpec = ""
-        self._createTableTmpl = "CREATE TABLE IF NOT EXISTS %s " + engineSpec
-        self._insertTableTmpl = "INSERT INTO %s " ;
-        self._resultTableTmpl = "r_%s_%s" % (self._sessionId,
-                                             self.queryHash) + "_%s"
-        # Should use db from query, not necessarily context.
-        self._factory = protocol.TaskMsgFactory(self._sessionId,
-                                                self._dbContext)
-        # We want result table names longer than result-merging table names.
-        self._isValid = True
-        self._invokeLock = threading.Semaphore()
-        self._invokeLock.acquire() # Prevent result retrieval before invoke
-        pass
-=======
     def getResult(self):
         """Wait for query to complete (as necessary) and then return
         a handle to the result.
@@ -653,7 +458,6 @@
 
     def getIsValid(self):
         return self.isValid
->>>>>>> f61dc93d
 
     def _computeHash(self, bytes):
         return hashlib.md5(bytes).hexdigest()
@@ -708,57 +512,6 @@
         #print "Affected chunks: ", [x[0] for x in self._intersectIter]
         pass
 
-<<<<<<< HEAD
-    def _getChunkIdsFromObjs(self, ids):
-        table = metadata.getIndexNameForTable("LSST.Object")
-        objCol = "objectId"
-        chunkCol = "x_chunkId"
-        try:
-            test = ",".join(map(str, map(int, ids.split(","))))
-            chopped = filter(lambda c: not c.isspace(), ids)
-            assert test == chopped
-        except Exception, e:
-            print "Error converting objectId spec. ", ids, "Ignoring.",e
-            #print test,"---",chopped
-            return []
-        sql = "SELECT %s FROM %s WHERE %s IN (%s);" % (chunkCol, table,
-                                                       objCol, ids)
-        db = Db()
-        db.activate()
-        cids = db.applySql(sql)
-        cids = map(lambda t: t[0], cids)
-        del db
-        return cids
-
-    def _prepareMsg(self, chunkId, subIter):
-        table = self._resultTableTmpl % str(chunkId)
-        self._factory.newChunk(table, chunkId);
-        x =  self._substitution.getChunkLevel()
-        if x > 1:
-            sclist =  self._getSubChunkList(subIter)
-            for subChunkId in sclist:
-                q = self._substitution.transform(chunkId, subChunkId)
-                self._factory.fillFragment(q, [subChunkId])
-        else:
-            query = self._substitution.transform(chunkId, 0)
-            self._factory.fillFragment(query, None)
-        return self._factory.getBytes()
-
-    def dispatchChunk(self, chunkId, subIter, lastTime):
-        print "Dispatch iter: ", time.time() - lastTime
-        msg = self._prepareMsg(chunkId, subIter)
-        prepTime = time.time()
-        print "DISPATCH: ", chunkId, self.queryStr # Limit printout spew
-        queryMsgAddMsg(self._sessionId, chunkId, msgCode.MSG_CHUNK_DISPATCH, 
-                       "Dispatch Chunk Query.")
-        self._babysitter.submitMsg(self._factory.msg.db,
-                                   chunkId, msg, 
-                                   self._factory.resulttable)
-        print "Chunk %d dispatch took %f seconds (prep: %f )" % (
-            chunkId, time.time() - lastTime, prepTime - lastTime)
-
-    def invokeProtocol2(self):
-=======
     def _applyConstraints(self):
         """Extract constraints from parsed query(C++), re-marshall values,
         call evaluateHints, and add the chunkIds into the query(C++) """
@@ -780,7 +533,6 @@
             pass
         self._evaluateHints(dominantDb, self.hintList, self.pmap)
         self._emptyChunks = metadata.getEmptyChunks(dominantDb)
->>>>>>> f61dc93d
         count = 0
         chunkLimit = self.chunkLimit
         for chunkId, subIter in self._intersectIter:
@@ -810,6 +562,8 @@
     def _execAndJoin(self):
         """Signal dispatch to C++ layer and block until execution completes"""
         lastTime = time.time()
+        queryMsgAddMsg(self.sessionId, -1, msgCode.MSG_CHUNK_DISPATCH,
+                       "Dispatch Query.")
         submitQuery3(self.sessionId)
         elapsed = time.time() - lastTime
         print "Query dispatch (%s) took %f seconds" % (self.sessionId,
