// -*- LSST-C++ -*-

/* 
 * LSST Data Management System
 * Copyright 2009-2013 LSST Corporation.
 * 
 * This product includes software developed by the
 * LSST Project (http://www.lsst.org/).
 *
 * This program is free software: you can redistribute it and/or modify
 * it under the terms of the GNU General Public License as published by
 * the Free Software Foundation, either version 3 of the License, or
 * (at your option) any later version.
 * 
 * This program is distributed in the hope that it will be useful,
 * but WITHOUT ANY WARRANTY; without even the implied warranty of
 * MERCHANTABILITY or FITNESS FOR A PARTICULAR PURPOSE.  See the
 * GNU General Public License for more details.
 * 
 * You should have received a copy of the LSST License Statement and 
 * the GNU General Public License along with this program.  If not, 
 * see <http://www.lsstcorp.org/LegalNotices/>.
 */
 
#ifndef LSST_QSERV_MASTER_ASYNCQUERYMANAGER_H
#define LSST_QSERV_MASTER_ASYNCQUERYMANAGER_H
/**
  * @file AsyncQueryManager.h
  *
  * @brief AsyncQueryManager is the class that orchestrates the C++ layer
  * execution of a query. While most of its work is delegated, it is the one
  * that maintains thread pools and dispatch/join of chunk queries.
  *
  * @author Daniel L. Wang, SLAC
  */

// Standard
#include <deque>
#include <map>

// Boost
#include <boost/shared_ptr.hpp>
#include <boost/thread.hpp>

#include "lsst/qserv/master/DynamicWorkQueue.h"


namespace lsst {
namespace qserv {
namespace master {

// Forward
class ChunkQuery;
<<<<<<< HEAD
class MessageStore;
=======
class MergeFixup;
class PacketIter;
class QuerySession;
>>>>>>> f61dc93d
class TableMerger;
class TableMergerConfig;
class TransactionSpec;
class XrdTransResult;


//////////////////////////////////////////////////////////////////////
// class AsyncQueryManager 
// Babysits a related set of queries.  Issues asynchronously handles 
// preparation, status-checking, and post-processing (if a merger has 
// been configured).
// 
//////////////////////////////////////////////////////////////////////
class AsyncQueryManager {
public:
    typedef std::pair<int, XrdTransResult> Result;
    typedef std::deque<Result> ResultDeque;
    typedef std::deque<Result>::const_iterator ResultDequeCItr;
    typedef boost::shared_ptr<AsyncQueryManager> Ptr;
    typedef std::map<std::string, std::string> StringMap;
    typedef boost::shared_ptr<PacketIter> PacIterPtr;
    
    explicit AsyncQueryManager(std::map<std::string,std::string> const& cfg)
        :_lastId(1000000000),
        _isExecFaulty(false), _isSquashed(false),
        _queryCount(0),
        _shouldLimitResult(false), 
        _resultLimit(1024*1024*1024), _totalSize(0),
        _canRead(true), _reliefFiles(0)
    {
        _readConfig(cfg);
    }

    ~AsyncQueryManager() { }

    void configureMerger(TableMergerConfig const& c);
    void configureMerger(MergeFixup const& m, 
                         std::string const& resultTable);

    boost::shared_ptr<MessageStore> getMessageStore();

    int add(TransactionSpec const& t, std::string const& resultName);
    void join(int id);
    bool tryJoin(int id);
    XrdTransResult const& status(int id) const;
    void joinEverything();
    ResultDeque const& getFinalState() { return _results; }
    void finalizeQuery(int id,  XrdTransResult r, bool aborted); 
    std::string getMergeResultName() const;
    std::string const& getXrootdHostPort() const { return _xrootdHostPort; };
    std::string const& getScratchPath() const { return _scratchPath; };

    void getReadPermission();
    void getWritePermission();
    void signalTooManyFiles();
    void pauseReadTrans();
    void resumeReadTrans();

    void addToReadQueue(DynamicWorkQueue::Callable * callable);
    void addToWriteQueue(DynamicWorkQueue::Callable * callable);
    
    QuerySession& getQuerySession() { return *_qSession; }

private:
    // QuerySpec: ChunkQuery object + result name
    typedef std::pair<boost::shared_ptr<ChunkQuery>, std::string> QuerySpec;
    typedef std::map<int, QuerySpec> QueryMap;

    // Functors for applying to queries
    class printQueryMapValue; // defined in AsyncQueryManager.cc
    class squashQuery; // defined in AsyncQueryManager.cc

    int _getNextId() {
	boost::lock_guard<boost::mutex> m(_idMutex); 
	return ++_lastId;
    }
    void _readConfig(std::map<std::string,std::string> const& cfg);
    void _printState(std::ostream& os);
    void _addNewResult(int id, ssize_t dumpSize, std::string const& dumpFile, 
                       std::string const& tableName);
    void _addNewResult(int id, PacIterPtr pacIter, std::string const& tableName);
    void _squashExecution();
    void _squashRemaining();

    boost::mutex _idMutex;
    boost::mutex _queriesMutex;
    boost::mutex _resultsMutex;
    boost::mutex _totalSizeMutex;
    boost::condition_variable _queriesEmpty;
    boost::mutex _canReadMutex;
    boost::condition_variable _canReadCondition;

    int _lastId;
    bool _isExecFaulty;
    bool _isSquashed;
    int _squashCount;
    QueryMap _queries;
    ResultDeque _results;
    int _queryCount;
    bool _shouldLimitResult;
    ssize_t _resultLimit;
    ssize_t _totalSize;
    bool _canRead;
    int _reliefFiles;
    
    // For merger configuration
    std::string _resultDbSocket;
    std::string _resultDbUser;
    std::string _resultDbDb;

    std::string _xrootdHostPort;
<<<<<<< HEAD
    boost::shared_ptr<MessageStore> _messageStore;
=======
    std::string _scratchPath;
>>>>>>> f61dc93d
    boost::shared_ptr<TableMerger> _merger;
    boost::shared_ptr<QuerySession> _qSession;
};
}}} // lsst::qserv::master namespace

#endif // LSST_QSERV_MASTER_ASYNCQUERYMANAGER_H<|MERGE_RESOLUTION|>--- conflicted
+++ resolved
@@ -51,13 +51,10 @@
 
 // Forward
 class ChunkQuery;
-<<<<<<< HEAD
-class MessageStore;
-=======
 class MergeFixup;
 class PacketIter;
 class QuerySession;
->>>>>>> f61dc93d
+class MessageStore;
 class TableMerger;
 class TableMergerConfig;
 class TransactionSpec;
@@ -169,11 +166,8 @@
     std::string _resultDbDb;
 
     std::string _xrootdHostPort;
-<<<<<<< HEAD
+    std::string _scratchPath;
     boost::shared_ptr<MessageStore> _messageStore;
-=======
-    std::string _scratchPath;
->>>>>>> f61dc93d
     boost::shared_ptr<TableMerger> _merger;
     boost::shared_ptr<QuerySession> _qSession;
 };
